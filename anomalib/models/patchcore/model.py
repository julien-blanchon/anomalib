--- conflicted
+++ resolved
@@ -243,11 +243,7 @@
     """
 
     def __init__(self, hparams) -> None:
-<<<<<<< HEAD
-        warnings.warn("PadimLightning is deprecated, use Padim via Anomalib CLI instead", DeprecationWarning)
-=======
         warnings.warn("PatchCoreLightning is deprecated, use PatchCore via Anomalib CLI instead", DeprecationWarning)
->>>>>>> 8116263a
         super().__init__(hparams)
 
         self.model: PatchcoreModel = PatchcoreModel(
